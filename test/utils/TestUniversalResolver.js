--- conflicted
+++ resolved
@@ -1,16 +1,6 @@
-<<<<<<< HEAD
-const ENS = artifacts.require('./registry/ENSRegistry.sol');
-const PublicResolver = artifacts.require('PublicResolver.sol');
-const NameWrapper = artifacts.require('DummyNameWrapper.sol');
-const DummyOffchainResolver = artifacts.require('DummyOffchainResolver.sol');
-
-const namehash = require('eth-ens-namehash');
-const sha3 = require('web3-utils').sha3;
-=======
 const ENS = artifacts.require("./registry/ENSRegistry.sol");
 const PublicResolver = artifacts.require("PublicResolver.sol");
 const NameWrapper = artifacts.require("DummyNameWrapper.sol");
-const UniversalResolver = artifacts.require("UniversalResolver.sol");
 const DummyOffchainResolver = artifacts.require("DummyOffchainResolver.sol");
 const LegacyResolver = artifacts.require("LegacyResolver.sol");
 const ReverseRegistrar = artifacts.require("ReverseRegistrar.sol");
@@ -18,7 +8,6 @@
 const { expect } = require("chai");
 const namehash = require("eth-ens-namehash");
 const sha3 = require("web3-utils").sha3;
->>>>>>> d1b97ec2
 const { ethers } = require("hardhat");
 const { dns } = require("../test-utils");
 
@@ -34,6 +23,7 @@
     reverseNode;
 
   beforeEach(async () => {
+
     node = namehash.hash("eth");
     ens = await ENS.new();
     nameWrapper = await NameWrapper.new();
@@ -43,22 +33,14 @@
       ZERO_ADDRESS,
       ZERO_ADDRESS
     );
-    universalResolver = await UniversalResolver.new(ens.address);
     dummyOffchainResolver = await DummyOffchainResolver.new();
     reverseRegistrar = await ReverseRegistrar.new(ens.address);
     reverseNode = accounts[0].toLowerCase().substring(2) + ".addr.reverse";
 
-<<<<<<< HEAD
-    beforeEach(async () => {
-        const UniversalResolver = await ethers.getContractFactory("UniversalResolver");    
-        node = namehash.hash('eth');
-        ens = await ENS.new();
-        nameWrapper = await NameWrapper.new();
-        publicResolver = await PublicResolver.new(ens.address, nameWrapper.address, ZERO_ADDRESS, ZERO_ADDRESS);
-        // Use ethers.js over web3.js so that custom error is decoded.
-        universalResolver = await UniversalResolver.deploy(ens.address);
-        dummyOffchainResolver = await DummyOffchainResolver.new();
-=======
+    // Use ethers.js over web3.js so that custom error is decoded.
+    const UniversalResolver = await ethers.getContractFactory("UniversalResolver");
+    universalResolver = await UniversalResolver.deploy(ens.address);
+
     await ens.setSubnodeOwner("0x0", sha3("eth"), accounts[0], {
       from: accounts[0],
     });
@@ -114,7 +96,6 @@
     });
     await publicResolver.setName(namehash.hash(reverseNode), "test.eth");
   });
->>>>>>> d1b97ec2
 
   describe("findResolver()", () => {
     it("should find an exact match resolver", async () => {
@@ -140,6 +121,35 @@
   });
 
   describe("resolve()", () => {
+    it("should resolve a record if `supportsInterface` throws", async () => {
+      const legacyResolver = await LegacyResolver.new();
+      await ens.setSubnodeOwner(
+        namehash.hash("eth"),
+        sha3("test2"),
+        accounts[0],
+        { from: accounts[0] }
+      );
+      await ens.setResolver(
+        namehash.hash("test2.eth"),
+        legacyResolver.address,
+        { from: accounts[0] }
+      );
+      const data = (
+        await legacyResolver.methods["addr(bytes32)"].request(
+          namehash.hash("test.eth")
+        )
+      ).data;
+      const result = await universalResolver.resolve(
+        dns.hexEncodeName("test2.eth"),
+        data
+      );
+      const [ret] = ethers.utils.defaultAbiCoder.decode(
+        ["address"],
+        result["0"]
+      );
+      expect(ret).to.equal(legacyResolver.address);
+    });
+
     it("should resolve a record via legacy methods", async () => {
       const data = (
         await publicResolver.methods["addr(bytes32)"].request(
@@ -157,121 +167,31 @@
       expect(ret).to.equal(accounts[1]);
     });
 
-    describe("resolve()", () => {
-      it("should resolve a record if `supportsInterface` throws", async () => {
-        const legacyResolver = await LegacyResolver.new();
-        await ens.setSubnodeOwner(
-          namehash.hash("eth"),
-          sha3("test2"),
-          accounts[0],
-          { from: accounts[0] }
-        );
-        await ens.setResolver(
-          namehash.hash("test2.eth"),
-          legacyResolver.address,
-          { from: accounts[0] }
-        );
-        const data = (
-          await legacyResolver.methods["addr(bytes32)"].request(
-            namehash.hash("test.eth")
-          )
-        ).data;
-        const result = await universalResolver.resolve(
-          dns.hexEncodeName("test2.eth"),
-          data
-        );
-        const [ret] = ethers.utils.defaultAbiCoder.decode(
-          ["address"],
-          result["0"]
-        );
-        expect(ret).to.equal(legacyResolver.address);
-      });
-
-      it("should resolve a record via legacy methods", async () => {
-        const data = (
-          await publicResolver.methods["addr(bytes32)"].request(
-            namehash.hash("test.eth")
-          )
-        ).data;
-        const result = await universalResolver.resolve(
-          dns.hexEncodeName("test.eth"),
-          data
-        );
-        const [ret] = ethers.utils.defaultAbiCoder.decode(
-          ["address"],
-          result["0"]
-        );
-        expect(ret).to.equal(accounts[1]);
-      });
-
-<<<<<<< HEAD
-        it('should return a wrapped revert if the resolver reverts with OffchainData', async () => {
-            const data = (await publicResolver.methods["addr(bytes32)"].request(namehash.hash('offchain.test.eth'))).data;
-            // OffchainLookup(address sender, string[] urls, bytes callData, bytes4 callbackFunction, bytes extraData)
-            // This is the extraData value the universal resolver should encode
-            const extraData = ethers.utils.defaultAbiCoder.encode(['address', 'bytes4', 'bytes'], [dummyOffchainResolver.address, '0xb4a85801', data]);
-            try{
-                await universalResolver.callStatic.resolve(dns.hexEncodeName('offchain.test.eth'), data)
-            }catch(e){
-                expect(e.errorName).to.equal("OffchainLookup");
-                expect(e.errorArgs.sender).to.equal(universalResolver.address);
-                expect(e.errorArgs.urls[0]).to.equal("https://example.com/");
-                expect(e.errorArgs.urls[0]).to.equal("https://example.com/");
-                expect(e.errorArgs.callData).to.equal(data);
-                expect(e.errorArgs.callbackFunction).to.equal("0xb4a85801");
-                expect(e.errorArgs.extraData).to.equal(extraData);
-            }
-        });
-=======
-      it("should return a wrapped revert if the resolver reverts with OffchainData", async () => {
-        const data = (
-          await publicResolver.methods["addr(bytes32)"].request(
-            namehash.hash("offchain.test.eth")
-          )
-        ).data;
-        // OffchainLookup(address sender, string[] urls, bytes callData, bytes4 callbackFunction, bytes extraData)
-        // This is the extraData value the universal resolver should encode
-        const extraData = ethers.utils.defaultAbiCoder.encode(
-          ["address", "bytes4", "bytes"],
-          [
-            dummyOffchainResolver.address,
-            ethers.utils.hexDataSlice(
-              ethers.utils.id("resolveCallback(bytes,bytes)"),
-              0,
-              4
-            ),
-            data,
-          ]
-        );
-        await expect(
-          universalResolver.resolve(
-            dns.hexEncodeName("offchain.test.eth"),
-            data
-          )
-        ).to.be.revertedWith(
-          "OffchainLookup(" +
-            `"${universalResolver.address}", ` +
-            '["https://example.com/"], ' +
-            `"${data}", ` +
-            '"0xb4a85801", ' +
-            `"${extraData}"` +
-            ")"
-        );
-      });
->>>>>>> d1b97ec2
+    it('should return a wrapped revert if the resolver reverts with OffchainData', async () => {
+      const data = (await publicResolver.methods["addr(bytes32)"].request(namehash.hash('offchain.test.eth'))).data;
+      // "0xb4a85801"
+      const callbackFunction =  ethers.utils.hexDataSlice(ethers.utils.id("resolveCallback(bytes,bytes)"),0,4)
+      // OffchainLookup(address sender, string[] urls, bytes callData, bytes4 callbackFunction, bytes extraData)
+      // This is the extraData value the universal resolver should encode
+      const extraData = ethers.utils.defaultAbiCoder.encode(['address', 'bytes4', 'bytes'], [dummyOffchainResolver.address, callbackFunction, data]);
+      try{
+        await universalResolver.callStatic.resolve(dns.hexEncodeName('offchain.test.eth'), data)
+      }catch(e){
+        expect(e.errorName).to.equal("OffchainLookup");
+        expect(e.errorArgs.sender).to.equal(universalResolver.address);
+        expect(e.errorArgs.urls.length).to.equal(1);
+        expect(e.errorArgs.urls[0]).to.equal("https://example.com/");
+        expect(e.errorArgs.callData).to.equal(data);
+        expect(e.errorArgs.callbackFunction).to.equal(callbackFunction);
+        expect(e.errorArgs.extraData).to.equal(extraData);
+      }
     });
   });
 
   describe("reverse()", () => {
-    const makeEstimateAndResult = async (func, ...args) => ({
-      estimate: await func.estimateGas(...args),
-      result: await func(...args),
-    });
     it("should resolve a reverse record with name and resolver address", async () => {
-      const { estimate, result } = await makeEstimateAndResult(
-        universalResolver.reverse,
-        dns.hexEncodeName(reverseNode)
-      );
+      const estimate =  await universalResolver.estimateGas.reverse(dns.hexEncodeName(reverseNode))
+      const result = await universalResolver.reverse(dns.hexEncodeName(reverseNode))
       console.log("GAS ESTIMATE:", estimate);
       expect(result["0"]).to.equal("test.eth");
       expect(result["1"]).to.equal(accounts[1]);
