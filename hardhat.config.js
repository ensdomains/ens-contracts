--- conflicted
+++ resolved
@@ -70,11 +70,7 @@
   solidity: {
     compilers: [
       {
-<<<<<<< HEAD
-        version: "0.8.11",
-=======
         version: '0.8.12',
->>>>>>> 4c02c862
         settings: {
           optimizer: {
             enabled: true,
