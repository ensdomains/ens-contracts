//SPDX-License-Identifier: MIT
pragma solidity ~0.8.17;

import "../registry/ENS.sol";
import "../ethregistrar/IBaseRegistrar.sol";
import "@openzeppelin/contracts/token/ERC1155/IERC1155.sol";
import "./IMetadataService.sol";

uint32 constant CANNOT_UNWRAP = 1;
uint32 constant CANNOT_BURN_FUSES = 2;
uint32 constant CANNOT_TRANSFER = 4;
uint32 constant CANNOT_SET_RESOLVER = 8;
uint32 constant CANNOT_SET_TTL = 16;
uint32 constant CANNOT_CREATE_SUBDOMAIN = 32;
uint32 constant PARENT_CANNOT_CONTROL = 64;
uint32 constant CAN_DO_EVERYTHING = 0;

interface INameWrapper is IERC1155 {
    event NameWrapped(
        bytes32 indexed node,
        bytes name,
        address owner,
        uint32 fuses,
        uint64 expiry
    );

    event NameUnwrapped(bytes32 indexed node, address owner);

    event FusesSet(bytes32 indexed node, uint32 fuses, uint64 expiry);

    function ens() external view returns (ENS);

    function registrar() external view returns (IBaseRegistrar);

    function metadataService() external view returns (IMetadataService);

    function names(bytes32) external view returns (bytes memory);

    function ownerOf(uint256) external view returns (address);

    function wrap(
        bytes calldata name,
        address wrappedOwner,
        address resolver
    ) external;

    function wrapETH2LD(
        string calldata label,
        address wrappedOwner,
        uint32 fuses,
        uint64 _expiry,
        address resolver
    ) external returns (uint64 expiry);

    function registerAndWrapETH2LD(
        string calldata label,
        address wrappedOwner,
        uint256 duration,
        address resolver,
        uint32 fuses,
        uint64 expiry
    ) external returns (uint256 registrarExpiry);

    function renew(
        uint256 labelHash,
        uint256 duration,
        uint32 fuses,
        uint64 expiry
    ) external returns (uint256 expires);

    function unwrap(
        bytes32 node,
        bytes32 label,
        address owner
    ) external;

    function unwrapETH2LD(
        bytes32 label,
        address newRegistrant,
        address newController
    ) external;

    function setFuses(bytes32 node, uint32 fuses)
        external
        returns (uint32 newFuses);

    function setChildFuses(
        bytes32 parentNode,
        bytes32 labelhash,
        uint32 fuses,
        uint64 expiry
    ) external;

    function setSubnodeRecord(
        bytes32 node,
        string calldata label,
        address owner,
        address resolver,
        uint64 ttl,
        uint32 fuses,
        uint64 expiry
    ) external returns (bytes32);

    function setRecord(
        bytes32 node,
        address owner,
        address resolver,
        uint64 ttl
    ) external;

    function setSubnodeOwner(
        bytes32 node,
        string calldata label,
        address newOwner,
        uint32 fuses,
        uint64 expiry
    ) external returns (bytes32);

    function isTokenOwnerOrApproved(bytes32 node, address addr)
        external
        returns (bool);

    function setResolver(bytes32 node, address resolver) external;

    function setTTL(bytes32 node, uint64 ttl) external;

<<<<<<< HEAD
    function getFuses(bytes32 node)
        external
        returns (uint32 fuses, uint64 expiry);
=======
    function ownerOf(uint256 id) external returns (address owner);
>>>>>>> 1b6b4b59

    function allFusesBurned(bytes32 node, uint32 fuseMask)
        external
        view
        returns (bool);

    function isWrapped(bytes32 node) external view returns (bool);
}<|MERGE_RESOLUTION|>--- conflicted
+++ resolved
@@ -124,13 +124,7 @@
 
     function setTTL(bytes32 node, uint64 ttl) external;
 
-<<<<<<< HEAD
-    function getFuses(bytes32 node)
-        external
-        returns (uint32 fuses, uint64 expiry);
-=======
     function ownerOf(uint256 id) external returns (address owner);
->>>>>>> 1b6b4b59
 
     function allFusesBurned(bytes32 node, uint32 fuseMask)
         external
