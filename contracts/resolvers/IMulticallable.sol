// SPDX-License-Identifier: MIT
pragma solidity ^0.8.4;

interface IMulticallable {
    function multicall(bytes[] calldata data)
        external
        returns (bytes[] memory results);
<<<<<<< HEAD
=======

    function multicallWithNodeCheck(bytes32, bytes[] calldata data)
        external
        returns (bytes[] memory results);
>>>>>>> af8d9546
}<|MERGE_RESOLUTION|>--- conflicted
+++ resolved
@@ -5,11 +5,8 @@
     function multicall(bytes[] calldata data)
         external
         returns (bytes[] memory results);
-<<<<<<< HEAD
-=======
 
     function multicallWithNodeCheck(bytes32, bytes[] calldata data)
         external
         returns (bytes[] memory results);
->>>>>>> af8d9546
 }